--- conflicted
+++ resolved
@@ -146,11 +146,7 @@
   // that they only have one implementation! Here's an example:
 
   def partial1[A,B,C](a: A, f: (A,B) => C): B => C =
-<<<<<<< HEAD
-    b => f(a, b)
-=======
     (b: B) => f(a, b)
->>>>>>> 4cd61ccb
 
   // Exercise 3: Implement `curry`.
 
